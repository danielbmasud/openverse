import logging

from drf_yasg import openapi
from drf_yasg.utils import swagger_auto_schema
from rest_framework.views import APIView
from rest_framework.generics import CreateAPIView
from rest_framework.response import Response

from catalog.api.controllers import search_controller
from catalog.api.examples import (
    audio_search_curl,
    audio_search_200_example,
    audio_search_400_example,
    recommendations_audio_read_curl,
    recommendations_audio_read_200_example,
    recommendations_audio_read_404_example,
    audio_detail_curl,
    audio_detail_200_example,
    audio_detail_404_example,
    audio_stats_curl,
    audio_stats_200_example,
)
from catalog.api.models import Audio, AudioReport
from catalog.api.serializers.media_serializers import ProxiedImageSerializer
from catalog.api.serializers.audio_serializers import (
    AudioSearchQueryStringSerializer,
    AudioSearchResultsSerializer,
    AudioSerializer,
    ReportAudioSerializer,
    AboutAudioSerializer,
)
from catalog.api.serializers.error_serializers import (
    InputErrorSerializer,
    NotFoundErrorSerializer,
)
from catalog.api.views.media_views import (
    RESULTS,
    RESULT_COUNT,
    PAGE_COUNT,
    fields_to_md,
    SearchMedia,
    RelatedMedia,
    MediaDetail,
    MediaStats,
    ImageProxy,
)
from catalog.api.utils.waveform import (
    download_audio,
    generate_waveform,
    process_waveform_output,
    cleanup,
)
from catalog.custom_auto_schema import CustomAutoSchema

log = logging.getLogger(__name__)


class SearchAudio(SearchMedia):
    audio_search_description = f"""
audio_search is an API endpoint to search audio files using a query string.

By using this endpoint, you can obtain search results based on specified 
query and optionally filter results by
{fields_to_md(AudioSearchQueryStringSerializer.fields_names)}.

Results are ranked in order of relevance.

{SearchMedia.search_description}"""  # noqa

    audio_search_response = {
        "200": openapi.Response(
            description="OK",
            examples=audio_search_200_example,
            schema=AudioSearchResultsSerializer(many=True)
        ),
        "400": openapi.Response(
            description="Bad Request",
            examples=audio_search_400_example,
            schema=InputErrorSerializer
        ),
    }

    @swagger_auto_schema(operation_id='audio_search',
                         operation_description=audio_search_description,
                         query_serializer=AudioSearchQueryStringSerializer,
                         responses=audio_search_response,
                         code_examples=[
                             {
                                 'lang': 'Bash',
                                 'source': audio_search_curl
                             }
                         ])
    def get(self, request, fmt=None):
        # Parse and validate query parameters
        return self._get(
            request,
            'audio',
            'search-qa-audio',
            AudioSearchQueryStringSerializer,
            AudioSerializer,
            AudioSearchResultsSerializer,
        )


class RelatedAudio(RelatedMedia):
    recommendations_audio_read_description = f"""
recommendations_audio_read is an API endpoint to get related audio files 
for a specified audio ID.

By using this endpoint, you can get the details of related audio such as 
{fields_to_md(AudioSerializer.fields_names)}. 

{RelatedMedia.recommendations_read_description}"""  # noqa

    recommendations_audio_read_response = {
        "200": openapi.Response(
            description="OK",
            examples=recommendations_audio_read_200_example,
            schema=AudioSerializer
        ),
        "404": openapi.Response(
            description="Not Found",
            examples=recommendations_audio_read_404_example,
            schema=NotFoundErrorSerializer
        )
    }

    @swagger_auto_schema(operation_id="recommendations_audio_read",
                         operation_description=recommendations_audio_read_description,  # noqa: E501
                         responses=recommendations_audio_read_response,
                         code_examples=[
                             {
                                 'lang': 'Bash',
                                 'source': recommendations_audio_read_curl
                             }
                         ],
                         manual_parameters=[
                             openapi.Parameter(
                                 'identifier', openapi.IN_PATH,
                                 "The unique identifier for the audio.",
                                 type=openapi.TYPE_STRING,
                                 required=True
                             ),
                         ])
    def get(self, request, identifier, format=None):
        related, result_count = search_controller.related_media(
            uuid=identifier,
            index='audio',
            request=request,
            filter_dead=True
        )

        context = {'request': request}
        serialized_related = AudioSerializer(
            related,
            many=True,
            context=context
        ).data
        response_data = {
            RESULT_COUNT: result_count,
            PAGE_COUNT: 0,
            RESULTS: serialized_related
        }
        serialized_response = AudioSearchResultsSerializer(data=response_data)
        return Response(status=200, data=serialized_response.initial_data)


class ReportAudioView(CreateAPIView):
    """
    audio_report_create

    audio_report_create is an API endpoint to report an issue about a 
    specified audio ID to Creative Commons.

    By using this endpoint, you can report an audio file if it infringes 
    copyright, contains mature or sensitive content and others.

    You can refer to Bash's Request Samples for example on how to use
    this endpoint.
    """  # noqa
    swagger_schema = CustomAutoSchema
    queryset = AudioReport.objects.all()
    serializer_class = ReportAudioSerializer


class AudioDetail(MediaDetail):
    serializer_class = AudioSerializer
    queryset = Audio.objects.all()
    audio_detail_description = f"""
audio_detail is an API endpoint to get the details of a specified audio ID.

By using this endpoint, you can get audio details such as
{fields_to_md(AudioSerializer.fields_names)}. 

{MediaDetail.detail_description}"""  # noqa

    audio_detail_response = {
        "200": openapi.Response(
            description="OK",
            examples=audio_detail_200_example,
            schema=AudioSerializer),
        "404": openapi.Response(
            description="OK",
            examples=audio_detail_404_example,
            schema=NotFoundErrorSerializer
        )
    }

    @swagger_auto_schema(operation_id='audio_detail',
                         operation_description=audio_detail_description,
                         responses=audio_detail_response,
                         code_examples=[
                             {
                                 'lang': 'Bash',
                                 'source': audio_detail_curl,
                             }
                         ])
    def get(self, request, identifier, format=None):
        """ Get the details of a single audio file. """
        return self.retrieve(request, identifier)


class AudioStats(MediaStats):
    audio_stats_description = f"""
audio_stats is an API endpoint to get a list of all content providers and their
respective number of audio files in the Openverse catalog.

{MediaStats.media_stats_description}"""  # noqa

    audio_stats_response = {
        "200": openapi.Response(
            description="OK",
            examples=audio_stats_200_example,
            schema=AboutAudioSerializer(many=True)
        )
    }

    @swagger_auto_schema(operation_id='audio_stats',
                         operation_description=audio_stats_description,
                         responses=audio_stats_response,
                         code_examples=[
                             {
                                 'lang': 'Bash',
                                 'source': audio_stats_curl,
                             }
                         ])
    def get(self, request, format=None):
        return self._get(request, 'audio')


<<<<<<< HEAD
class AudioWaveform(APIView):
    swagger_schema = None

    def get(self, request, identifier, format=None):
        try:
            audio = Audio.objects.get(identifier=identifier)
        except Audio.DoesNotExist:
            return Response(status=404, data='Audio not found')

        file_name = None
        try:
            file_name = download_audio(audio.url, audio.identifier)
            awf_out = generate_waveform(file_name, audio.duration)
            data = process_waveform_output(awf_out)

            return Response(status=200, data={
                'len': len(data),
                'points': data,
            })
        except Exception as e:
            return Response(status=500, data={
                'message': "It's not you, it's me.",
                'error': str(e)
            })
        finally:
            if file_name is not None:
                cleanup(file_name)
=======
class AudioArt(ImageProxy):
    """
    Return the thumbnail of the artwork of the audio. This returns the thumbnail
    of the audio, falling back to the thumbnail of the audio set.
    """

    queryset = Audio.objects.all()

    def get(self, request, identifier, format=None):
        serialized = ProxiedImageSerializer(data=request.data)
        serialized.is_valid()
        try:
            audio = Audio.objects.get(identifier=identifier)
            image_url = audio.thumbnail
            if not image_url:
                image_url = audio.audio_set.url
        except Audio.DoesNotExist:
            return Response(status=404, data='Audio not found')
        except AttributeError:
            return Response(status=404, data='Audio set not found')
        if not image_url:
            return Response(status=404, data='Cover art URL not found')

        if serialized.data['full_size']:
            return self._get(image_url, None)
        else:
            return self._get(image_url)
>>>>>>> 16294e8a
<|MERGE_RESOLUTION|>--- conflicted
+++ resolved
@@ -248,35 +248,6 @@
         return self._get(request, 'audio')
 
 
-<<<<<<< HEAD
-class AudioWaveform(APIView):
-    swagger_schema = None
-
-    def get(self, request, identifier, format=None):
-        try:
-            audio = Audio.objects.get(identifier=identifier)
-        except Audio.DoesNotExist:
-            return Response(status=404, data='Audio not found')
-
-        file_name = None
-        try:
-            file_name = download_audio(audio.url, audio.identifier)
-            awf_out = generate_waveform(file_name, audio.duration)
-            data = process_waveform_output(awf_out)
-
-            return Response(status=200, data={
-                'len': len(data),
-                'points': data,
-            })
-        except Exception as e:
-            return Response(status=500, data={
-                'message': "It's not you, it's me.",
-                'error': str(e)
-            })
-        finally:
-            if file_name is not None:
-                cleanup(file_name)
-=======
 class AudioArt(ImageProxy):
     """
     Return the thumbnail of the artwork of the audio. This returns the thumbnail
@@ -304,4 +275,32 @@
             return self._get(image_url, None)
         else:
             return self._get(image_url)
->>>>>>> 16294e8a
+
+
+class AudioWaveform(APIView):
+    swagger_schema = None
+
+    def get(self, request, identifier, format=None):
+        try:
+            audio = Audio.objects.get(identifier=identifier)
+        except Audio.DoesNotExist:
+            return Response(status=404, data='Audio not found')
+
+        file_name = None
+        try:
+            file_name = download_audio(audio.url, audio.identifier)
+            awf_out = generate_waveform(file_name, audio.duration)
+            data = process_waveform_output(awf_out)
+
+            return Response(status=200, data={
+                'len': len(data),
+                'points': data,
+            })
+        except Exception as e:
+            return Response(status=500, data={
+                'message': "It's not you, it's me.",
+                'error': str(e)
+            })
+        finally:
+            if file_name is not None:
+                cleanup(file_name)
