--- conflicted
+++ resolved
@@ -1,24 +1,13 @@
 {
-<<<<<<< HEAD
-  "name": "ccsearch-frontend",
-=======
   "name": "openverse-frontend",
->>>>>>> 6dec4722
   "version": "2020.10.2",
   "description": "Openverse",
   "repository": {
     "type": "git",
-<<<<<<< HEAD
-    "url": "git+https://github.com/Automattic/ccsearch-frontend.git"
-  },
-  "bugs": {
-    "url": "https://github.com/Automattic/ccsearch-frontend/issues"
-=======
     "url": "git+https://github.com/wordpress/openverse-frontend.git"
   },
   "bugs": {
     "url": "https://github.com/wordpress/openverse-frontend/issues"
->>>>>>> 6dec4722
   },
   "author": "sebworks",
   "private": true,
