import { Event } from './GoogleAnalytics';

export function CopyTextAttribution(text) {
  return new Event('Attribution', 'Copy Text', text);
}

export function CopyHtmlAttribution(text) {
  return new Event('Attribution', 'Copy HTML', text);
}

<<<<<<< HEAD
export function CopyRtfAttribution(text) {
  return new Event('Attribution', 'Copy RTF', text);
=======
export function DownloadWatermark(params) {
  let label = 'Download watermark';

  if (params.shouldWatermark) {
    label = `${label} | In Attribution Frame`;
  }
  if (params.shouldEmbedMetadata) {
    label = `${label} | With Attribution Metadata`;
  }

  return new Event('Download', label, params.imageId);
>>>>>>> 75e55281
}<|MERGE_RESOLUTION|>--- conflicted
+++ resolved
@@ -8,10 +8,10 @@
   return new Event('Attribution', 'Copy HTML', text);
 }
 
-<<<<<<< HEAD
 export function CopyRtfAttribution(text) {
   return new Event('Attribution', 'Copy RTF', text);
-=======
+}
+
 export function DownloadWatermark(params) {
   let label = 'Download watermark';
 
@@ -23,5 +23,4 @@
   }
 
   return new Event('Download', label, params.imageId);
->>>>>>> 75e55281
 }