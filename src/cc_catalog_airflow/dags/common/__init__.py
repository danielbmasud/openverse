# flake8: noqa
from .licenses import constants, licenses
<<<<<<< HEAD
from .licenses.licenses import get_license_info, get_license_info_from_license_pair
from .storage.image import Image, ImageStore, MockImageStore
=======
from .storage.image import (
    Image, ImageStore, MockImageStore
)
>>>>>>> 9942d241
from .requester import DelayedRequester<|MERGE_RESOLUTION|>--- conflicted
+++ resolved
@@ -1,11 +1,12 @@
 # flake8: noqa
-from .licenses import constants, licenses
-<<<<<<< HEAD
-from .licenses.licenses import get_license_info, get_license_info_from_license_pair
-from .storage.image import Image, ImageStore, MockImageStore
-=======
+from .licenses import constants
+from .licenses.licenses import (
+    get_license_info,
+    get_license_info_from_license_pair,
+)
 from .storage.image import (
-    Image, ImageStore, MockImageStore
+    Image,
+    ImageStore,
+    MockImageStore,
 )
->>>>>>> 9942d241
 from .requester import DelayedRequester