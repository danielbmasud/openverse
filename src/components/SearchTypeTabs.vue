--- conflicted
+++ resolved
@@ -7,27 +7,15 @@
           :id="type"
           :key="type"
           aria-live="polite"
-          :to="{ path: `/search/${type}`, query: $route.query }"
+          :to="localePath({ path: `/search/${type}`, query: $route.query })"
           :aria-selected="activeTab == type"
           :aria-controls="'tab-' + type"
           role="tab"
           :class="tabClass(type, 'tab')"
         >
-<<<<<<< HEAD
           {{ capitalize(type) }}
         </NuxtLink>
       </div>
-=======
-          <NuxtLink
-            aria-live="polite"
-            class="is-size-5"
-            :to="localePath({ path: `/search/${type}`, query: $route.query })"
-          >
-            {{ $t(`search-tab.${type}`) }}
-          </NuxtLink>
-        </li>
-      </ul>
->>>>>>> c767cf46
     </section>
   </div>
 </template>
