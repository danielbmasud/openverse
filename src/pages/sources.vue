<template>
  <div class="section">
    <div class="container is-fluid columns">
      <header class="column is-full margin-bottom-small">
        <h1 class="title is-2" role="article">
          {{ $t('sources.title') }}
        </h1>
      </header>
    </div>
    <div class="container is-fluid columns is-variable is-4">
      <div class="column">
        <i18n path="sources.detail" tag="p">
          <template #single-name>
            <strong>
              {{ $t('sources.single-name') }}
            </strong>
          </template>
        </i18n>
        <table
          :aria-label="$t('about.aria.sources')"
          role="region"
          class="table is-bordered is-striped margin-bottom-large margin-top-normal"
        >
          <thead>
            <tr>
              <th
                tabindex="0"
                @click="sortTable('display_name')"
                @keypress.enter="sortTable('display_name')"
              >
                <span class="table-header-inner">
                  {{ $t('sources.providers.source') }}
                  <span class="icon"><i class="icon sort" /></span>
                </span>
              </th>
              <th
                tabindex="0"
                @click="sortTable('image_count')"
                @keypress.enter="sortTable('image_count')"
              >
                <span class="table-header-inner">
                  {{ $t('sources.providers.item') }}
                  <span class="icon"><i class="icon sort" /></span>
                </span>
              </th>
            </tr>
          </thead>
          <tbody>
            <tr v-for="(imageProvider, index) in sortedProviders" :key="index">
              <td>
                <a
                  :aria-label="imageProvider.display_name"
                  :href="`/search?source=${imageProvider.source_name}`"
                >
                  {{ imageProvider.display_name }}
                </a>
              </td>
              <td class="number-cell">
                {{ getProviderImageCount(imageProvider.image_count) }}
              </td>
            </tr>
          </tbody>
        </table>
      </div>
      <div class="column">
        <h3 class="title subtitle is-normal is-4">
          {{ $t('sources.cc-content.where') }}
        </h3>
        <p class="body-big margin-vertical-normal">
          {{ $t('sources.cc-content.content') }}
        </p>
        <i18n
          path="sources.cc-content.provider"
          tag="p"
          class="body-big margin-vertical-normal"
        >
<<<<<<< HEAD
          <template v-slot:flickr>
            <a aria-label="flickr" href="https://www.flickr.com/">{{
              $t('sources.cc-content.flickr')
            }}</a>
          </template>
          <template v-slot:smithsonian>
            <a aria-label="smithsonian" href="https://www.si.edu/">{{
              $t('sources.cc-content.smithsonian')
            }}</a>
=======
          <template #flickr>
            <a aria-label="flickr" href="https://www.flickr.com/">Flickr</a>
          </template>
          <template #smithsonian>
            <a aria-label="smithsonian" href="https://www.si.edu/"
              >Smithsonian Institute</a
            >
>>>>>>> b4b30b59
          </template>
        </i18n>
        <i18n
          path="sources.cc-content.europeana"
          tag="p"
          class="body-big margin-vertical-normal"
        >
<<<<<<< HEAD
          <template v-slot:link>
            <a aria-label="europeana" href="https://www.europeana.eu/en">{{
              $t('sources.cc-content.europeana-link')
            }}</a>
=======
          <template #link>
            <a aria-label="europeana" href="https://www.europeana.eu/en"
              >Europeana</a
            >
>>>>>>> b4b30b59
          </template>
          <template #link-api>
            <a
              aria-label="europeana-api"
              href="https://pro.europeana.eu/page/apis"
              >{{ $t('sources.cc-content.europeana-api') }}</a
            >
          </template>
        </i18n>
        <h3 class="title subtitle is-normal is-4">
          {{ $t('sources.new-content.next') }}
        </h3>
        <p class="body-big margin-vertical-normal">
          {{ $t('sources.new-content.integrate') }}
        </p>
        <div class="content">
          <ul>
            <li>
              {{ $t('sources.new-content.impact') }}
            </li>
            <li>
              {{ $t('sources.new-content.reuse') }}
            </li>
            <li>
              {{ $t('sources.new-content.total-items') }}
            </li>
          </ul>
        </div>
        <h5 class="title subtitle is-5 margin-vertical-normal">
          {{ $t('sources.suggestions') }}
        </h5>
        <a
          href="https://github.com/creativecommons/cccatalog/issues/new?assignees=&labels=awaiting+triage%2C+ticket+work+required%2C+providers&template=new-source-suggestion.md&title=%5BSource+Suggestion%5D+Insert+source+name+here"
          class="button is-primary is-uppercase"
          target="_blank"
          rel="noopener noreferrer"
        >
          {{ $t('sources.issue-button') }}
          <i class="margin-left-small icon external-link" />
        </a>
      </div>
    </div>
  </div>
</template>

<script>
import sortBy from 'lodash.sortby'

const SourcePage = {
  name: 'source-page',
  layout: 'with-nav-search',
  data() {
    return {
      sort: {
        direction: 'asc',
        field: 'display_name',
      },
    }
  },
  computed: {
    imageProviders() {
      return this.$store.state.imageProviders
    },
    sortedProviders() {
      const sorted = sortBy(this.imageProviders, [this.sort.field])
      return this.sort.direction === 'asc' ? sorted : sorted.reverse()
    },
  },
  methods: {
    getProviderImageCount(imageCount) {
      return imageCount.toLocaleString(this.$i18n.locale)
    },
    sortTable(field) {
      let direction = 'asc'
      if (field === this.sort.field) {
        direction = this.sort.direction === 'asc' ? 'desc' : 'asc'
      }

      this.sort = { direction, field }
    },
  },
}

export default SourcePage
</script>

<!-- Add "scoped" attribute to limit CSS to this component only -->
<style lang="scss" scoped>
@import '~/styles/text-only-page.scss';

.table.is-bordered {
  th {
    cursor: pointer;
  }

  .table-header-inner {
    width: 100%;
    display: flex;
    align-items: center;
    justify-content: space-between;

    > .icon {
      margin-top: -4px;
    }
  }

  td,
  th {
    word-break: initial;
  }
}
</style><|MERGE_RESOLUTION|>--- conflicted
+++ resolved
@@ -74,25 +74,15 @@
           tag="p"
           class="body-big margin-vertical-normal"
         >
-<<<<<<< HEAD
-          <template v-slot:flickr>
+          <template #flickr>
             <a aria-label="flickr" href="https://www.flickr.com/">{{
               $t('sources.cc-content.flickr')
             }}</a>
           </template>
-          <template v-slot:smithsonian>
+          <template #smithsonian>
             <a aria-label="smithsonian" href="https://www.si.edu/">{{
               $t('sources.cc-content.smithsonian')
             }}</a>
-=======
-          <template #flickr>
-            <a aria-label="flickr" href="https://www.flickr.com/">Flickr</a>
-          </template>
-          <template #smithsonian>
-            <a aria-label="smithsonian" href="https://www.si.edu/"
-              >Smithsonian Institute</a
-            >
->>>>>>> b4b30b59
           </template>
         </i18n>
         <i18n
@@ -100,17 +90,10 @@
           tag="p"
           class="body-big margin-vertical-normal"
         >
-<<<<<<< HEAD
-          <template v-slot:link>
+          <template #link>
             <a aria-label="europeana" href="https://www.europeana.eu/en">{{
               $t('sources.cc-content.europeana-link')
             }}</a>
-=======
-          <template #link>
-            <a aria-label="europeana" href="https://www.europeana.eu/en"
-              >Europeana</a
-            >
->>>>>>> b4b30b59
           </template>
           <template #link-api>
             <a
